--- conflicted
+++ resolved
@@ -879,11 +879,8 @@
         # Act
         result = amazon_vd["number"].plot(ts="date", markers=True)
         # Assert - checking if correct object created
-<<<<<<< HEAD
         assert set(result.data[0]["mode"]) == set("lines+markers"), "Markers not turned on"
-=======
-        assert result.data[0]["mode"] == "lines+markers", "Markers not turned on"
->>>>>>> 58710b61
+
 
 
 class TestVDFContourPlot:
